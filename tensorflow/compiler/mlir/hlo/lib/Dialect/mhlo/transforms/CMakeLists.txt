#
# Copyright 2020 The TensorFlow Authors. All Rights Reserved.
#
# Licensed under the Apache License, Version 2.0 (the "License");
# you may not use this file except in compliance with the License.
# You may obtain a copy of the License at
#
#      https://www.apache.org/licenses/LICENSE-2.0
#
# Unless required by applicable law or agreed to in writing, software
# distributed under the License is distributed on an "AS IS" BASIS,
# WITHOUT WARRANTIES OR CONDITIONS OF ANY KIND, either express or implied.
# See the License for the specific language governing permissions and
# limitations under the License.
#
include_directories(BEFORE
    ${CMAKE_CURRENT_BINARY_DIR}
    ${CMAKE_CURRENT_SOURCE_DIR})

set(LLVM_TARGET_DEFINITIONS lower_complex_patterns.td)
mlir_tablegen(generated_lower_complex.inc -gen-rewriters)
add_public_tablegen_target(MLIRMhloLowerComplexIncGen)

set(LLVM_TARGET_DEFINITIONS legalize_to_standard_patterns.td)
mlir_tablegen(generated_legalize_to_standard.inc -gen-rewriters)
add_public_tablegen_target(MLIRMhloLegalizeToStandardIncGen)

set(LLVM_TARGET_DEFINITIONS chlo_legalize_to_hlo_patterns.td)
mlir_tablegen(generated_chlo_legalize_to_hlo.inc -gen-rewriters)
add_public_tablegen_target(MLIRChloLegalizeToHloIncGen)


add_mlir_library(ChloPasses
  chlo_legalize_to_hlo.cc
  chlo_legalize_to_hlo_pass.cc

  DEPENDS
  MLIRhlo_opsIncGen
  MLIRChloLegalizeToHloIncGen

  LINK_COMPONENTS
  Core

  LINK_LIBS PUBLIC
  ChloDialect
  MLIRIR
  MLIRPass
)

add_mlir_library(MhloPasses
  broadcast_propagation.cc
  legalize_einsum_to_dot_general.cc
  legalize_gather_to_torch_index_select.cc
  legalize_trigonometric_to_approximation.cc
  lower_complex.cc
  lower_complex_patterns.td
  lower_general_dot.cc
  materialize_broadcasts.cc
  materialize_broadcasts_pass.cc
  mhlo_canonicalize_reduction.cc
  mhlo_fusion.cc
  optimize_mhlo.cc
  optimize_mhlo_pass.cc
  rank_specialization.cc
  sink_constants_to_control_flow.cc
  test_infer_shaped_type_pass.cc
  unfuse_batch_norm.cc
  unfuse_batch_norm_pass.cc

  DEPENDS
  MLIRDiscRalPassIncGen
  MLIRMhloDiscPassIncGen
  MLIRhlo_opsIncGen
  MLIRMhloLowerComplexIncGen
  MLIRMhloPassIncGen

  LINK_COMPONENTS
  Core

  LINK_LIBS PUBLIC
  MLIRIR
  MLIRMhloUtils
  MLIRPass
  MLIRTransformUtils
)

add_mlir_library(MhloToLhloConversion
  hlo_legalize_to_lhlo.cc

  DEPENDS
  MLIRhlo_opsIncGen
  MLIRlhlo_opsIncGen
  MLIRMhloPassIncGen

  LINK_COMPONENTS
  Core

  LINK_LIBS PUBLIC
  MhloDialect
  LmhloDialect
  MLIRIR
  MLIRPass
  MLIRMath
)

add_mlir_library(MhloTypeConversion
  type_conversion.cc

  LINK_COMPONENTS
  Core

  LINK_LIBS PUBLIC
  MLIRIR
)

add_mlir_library(MhloToMemrefConversion
  hlo_legalize_to_memref.cc

  DEPENDS
  MLIRhlo_opsIncGen
  MLIRMhloPassIncGen

  LINK_COMPONENTS
  Core

  LINK_LIBS PUBLIC
  MhloDialect
  MhloTypeConversion
  MLIRIR
  MLIRPass
  MLIRMath
)

add_mlir_library(MhloToStandard
  legalize_control_flow.cc
  legalize_to_standard.cc
  mhlo_control_flow_to_scf.cc

  DEPENDS
  MLIRhlo_opsIncGen
  MLIRlhlo_opsIncGen
  MLIRMhloLegalizeToStandardIncGen
  MhloTypeConversion

  LINK_COMPONENTS
  Core

  LINK_LIBS PUBLIC
  MLIRIR
  MLIRPass
  MLIRTensor
)

add_mlir_library(MhloLhloToLinalg
  legalize_to_linalg.cc

  DEPENDS
  MLIRhlo_opsIncGen
  MLIRlhlo_opsIncGen

  LINK_COMPONENTS
  Core

  LINK_LIBS PUBLIC
  MhloDialect
  MhloTypeConversion
  MLIRComplex
  MLIRIR
  MLIRPass
)

add_mlir_library(LmhloPasses
  fusion_utils.cc
  input_inline_fusion_pass.cc
  legalize_tensor_load_op.cc
  lhlo_elemental_utils.cc
  lhlo_fuse_linalg.cc
  lhlo_fusion.cc
  lhlo_fusion_inliner.cc
  lhlo_legalize_roots_to_loops.cc
  lhlo_legalize_to_affine.cc
  lhlo_legalize_to_gpu.cc
  lhlo_legalize_to_parallel_loops.cc

  DEPENDS
  MLIRlhlo_opsIncGen

  LINK_COMPONENTS
  Core

  LINK_LIBS PUBLIC
  LmhloDialect
  MLIRIR
  MLIRPass
)

add_mlir_library(DiscRalPasses
  ral_inject_execution_context.cc
  ral_lower_to_library_call.cc

  DEPENDS
  MLIRdisc_ral_opsIncGen
  MLIRDiscRalPassIncGen

  LINK_COMPONENTS
  Core

  LINK_LIBS PUBLIC
  DiscRalDialect
  MLIRIR
  MLIRPass
)

<<<<<<< HEAD
add_mlir_library(MhloDiscPasses

  DEPENDS
  MLIRmhlo_disc_opsIncGen
  MLIRMhloDiscPassIncGen
=======
add_mlir_library(DiscRalToLLVM
  ral_legalize_to_llvm.cc

  DEPENDS
  MLIRdisc_ral_opsIncGen
  MLIRDiscRalPassIncGen
>>>>>>> de8cb40b

  LINK_COMPONENTS
  Core

  LINK_LIBS PUBLIC
<<<<<<< HEAD
  MhloDiscDialect
=======
  DiscRalDialect
>>>>>>> de8cb40b
  MLIRIR
  MLIRPass
)

add_library(AllMhloPasses INTERFACE)
target_link_libraries(AllMhloPasses INTERFACE
  ChloPasses
  DiscRalPasses
  DiscRalToLLVM
  MhloPasses
  MhloToLhloConversion
  MhloToMemrefConversion
  MhloToStandard
  MhloLhloToLinalg
  LmhloPasses
)<|MERGE_RESOLUTION|>--- conflicted
+++ resolved
@@ -211,30 +211,34 @@
   MLIRPass
 )
 
-<<<<<<< HEAD
 add_mlir_library(MhloDiscPasses
 
   DEPENDS
   MLIRmhlo_disc_opsIncGen
   MLIRMhloDiscPassIncGen
-=======
+
+  LINK_COMPONENTS
+  Core
+
+  LINK_LIBS PUBLIC
+  MhloDiscDialect
+  MLIRIR
+  MLIRPass
+)
+
 add_mlir_library(DiscRalToLLVM
   ral_legalize_to_llvm.cc
 
   DEPENDS
   MLIRdisc_ral_opsIncGen
   MLIRDiscRalPassIncGen
->>>>>>> de8cb40b
-
-  LINK_COMPONENTS
-  Core
-
-  LINK_LIBS PUBLIC
-<<<<<<< HEAD
+
+  LINK_COMPONENTS
+  Core
+
+  LINK_LIBS PUBLIC
   MhloDiscDialect
-=======
   DiscRalDialect
->>>>>>> de8cb40b
   MLIRIR
   MLIRPass
 )
