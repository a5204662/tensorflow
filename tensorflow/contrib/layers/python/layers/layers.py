--- conflicted
+++ resolved
@@ -59,20 +59,12 @@
     'avg_pool2d', 'avg_pool3d', 'batch_norm', 'bias_add', 'conv2d', 'conv3d',
     'conv2d_in_plane', 'conv2d_transpose', 'conv3d_transpose', 'convolution',
     'convolution2d', 'convolution2d_in_plane', 'convolution2d_transpose',
-<<<<<<< HEAD
-    'convolution3d', 'convolution3d_transpose', 'dense_to_sparse', 'dropout',
-    'elu', 'flatten', 'fully_connected', 'GDN', 'gdn', 'layer_norm', 'linear',
-    'pool', 'max_pool2d', 'max_pool3d', 'one_hot_encoding', 'relu', 'relu6',
-    'repeat', 'scale_gradient', 'separable_conv2d', 'separable_convolution2d',
-    'softmax', 'spatial_softmax', 'stack', 'unit_norm',
-=======
     'convolution3d', 'convolution3d_transpose', 'dense_to_sparse',
     'dropout', 'elu', 'flatten', 'fully_connected', 'GDN', 'gdn',
     'images_to_sequence', 'layer_norm', 'linear', 'pool', 'max_pool2d',
     'max_pool3d', 'one_hot_encoding', 'relu', 'relu6', 'repeat',
     'scale_gradient', 'separable_conv2d', 'separable_convolution2d',
     'sequence_to_images', 'softmax', 'spatial_softmax', 'stack', 'unit_norm',
->>>>>>> 926fc13f
     'legacy_fully_connected', 'legacy_linear', 'legacy_relu', 'maxout'
 ]
 
