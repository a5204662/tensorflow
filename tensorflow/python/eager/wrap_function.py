# Copyright 2018 The TensorFlow Authors. All Rights Reserved.
#
# Licensed under the Apache License, Version 2.0 (the "License");
# you may not use this file except in compliance with the License.
# You may obtain a copy of the License at
#
#     http://www.apache.org/licenses/LICENSE-2.0
#
# Unless required by applicable law or agreed to in writing, software
# distributed under the License is distributed on an "AS IS" BASIS,
# WITHOUT WARRANTIES OR CONDITIONS OF ANY KIND, either express or implied.
# See the License for the specific language governing permissions and
# limitations under the License.
# ==============================================================================
# pylint: disable=unidiomatic-typecheck
"""Prototype decorator for defining legacy-graph-mode functions."""

from __future__ import absolute_import
from __future__ import division
from __future__ import print_function

import weakref

from tensorflow.core.protobuf import meta_graph_pb2
from tensorflow.python.eager import function
from tensorflow.python.eager import lift_to_graph
from tensorflow.python.framework import func_graph
from tensorflow.python.framework import tensor_shape
from tensorflow.python.framework import importer
from tensorflow.python.framework import ops
from tensorflow.python.framework import sparse_tensor
from tensorflow.python.ops import resource_variable_ops
from tensorflow.python.ops import variable_scope
from tensorflow.python.training.tracking import data_structures
from tensorflow.python.util import nest
from tensorflow.python.util.tf_export import tf_export


class VariableHolder(object):
  """Holds variables for a python function."""

  def __init__(self, fn=None, share_variables=False):
    self._fn = fn

    self._share_variables = share_variables
    self._variables_by_name = data_structures.Mapping()

  @property
  def variables(self):
    return self._variables_by_name

  def variable_creator_scope(self, next_creator, **kwargs):
    """Creates variables & adds them to collections to match legacy code."""
    collections = kwargs.pop("collections", None)
    v = None

    # Get expected variable name.
    with ops.name_scope(kwargs.get("name", None), "Variable") as name:
      variable_name = ops.name_from_scope_name(name)
      kwargs["name"] = name

    if self._share_variables:
      v = self._variables_by_name.get(variable_name, None)

    if v is None:
      v = next_creator(**kwargs)
      self._variables_by_name[variable_name] = v

    if collections is None:
      collections = [ops.GraphKeys.GLOBAL_VARIABLES]
    if v.trainable and ops.GraphKeys.TRAINABLE_VARIABLES not in collections:
      collections = list(collections) + [ops.GraphKeys.TRAINABLE_VARIABLES]

    ops.add_to_collections(collections, v)

    return v

  def __call__(self, *args, **kwargs):
    return self.call_with_variable_creator_scope(self._fn)(*args, **kwargs)

  def call_with_variable_creator_scope(self, fn):

    def wrapped(*args, **kwargs):
      with variable_scope.variable_creator_scope(self.variable_creator_scope):
        return fn(*args, **kwargs)

    return wrapped


<<<<<<< HEAD
def _get_tensor_from_tensor_info(tensor_info, graph):
  """Simplified copy of the deprecated function
  `utils_impl.get_tensor_from_tensor_info()`
  """
  encoding = tensor_info.WhichOneof("encoding")
  if encoding == "name":
    return graph.get_tensor_by_name(tensor_info.name)
  elif encoding == "coo_sparse":
    return sparse_tensor.SparseTensor(
        graph.get_tensor_by_name(tensor_info.coo_sparse.indices_tensor_name),
        graph.get_tensor_by_name(tensor_info.coo_sparse.values_tensor_name),
        graph.get_tensor_by_name(
            tensor_info.coo_sparse.dense_shape_tensor_name))
  else:
    raise ValueError("Invalid TensorInfo.encoding: %s" % encoding)
=======
def _lift_single_variable(old_variable, graph, variable_holder):
  """Lifts `old_variable` out of the `FuncGraph` `graph`."""
  new_variable = resource_variable_ops.UninitializedVariable(
      shape=old_variable.shape,
      dtype=old_variable.dtype,
      name=old_variable.op.name,
      trainable=old_variable.trainable,
      extra_handle_data=old_variable.handle)
  new_variable._initializer_op = old_variable._initializer_op  # pylint: disable=protected-access
  graph.inputs.append(old_variable.handle)
  graph.captures[new_variable.handle] = old_variable.handle
  # Now that we've added the new variable to graph.captures,
  # graph.capture will use that cached value and do some post-processing
  # on the capture like recording it on the tape.
  graph.capture(new_variable.handle)
  # pylint: disable=protected-access
  variable_name = new_variable.name.split(":")[0]
  variable_holder._variables_by_name[variable_name] = new_variable
  graph._weak_variables.append(weakref.ref(new_variable))
  # pylint: enable=protected-access
  graph.watch_variable(new_variable)
  return new_variable
>>>>>>> e3974d83


def _lift_unlifted_variables(graph, variable_holder):
  """Finds resource variables and lifts them into the outer context.

  When we import a GraphDef inside a wrap_function, no Python graph building
  code runs. This means we get VarHandleOps which create variable resources,
  but no corresponding Python objects. Leaving them like this works but gives
  the user no way to interact with or modify the variables outside the graph.

  This method searches for variables and lifts them out as regular variable
  objects when possible, indicating to the FuncGraph that they are captures.

  Args:
    graph: The FuncGraph to lift variables from.
    variable_holder: A VariableHolder to record the lifted variables in.
  """
  with graph.as_default():
    global_collection_variables = ops.get_collection(
        ops.GraphKeys.GLOBAL_VARIABLES)
    local_collection_variables = ops.get_collection(
        ops.GraphKeys.LOCAL_VARIABLES)
    existing_captures = set(graph.internal_captures)
    lifted_variables = {}

    def _should_lift_variable(v):
      return ((v._in_graph_mode  # pylint: disable=protected-access
               and v.graph.building_function)
              and isinstance(v, resource_variable_ops.ResourceVariable)
              and v.handle not in existing_captures)

    for old_variable in global_collection_variables:
      if _should_lift_variable(old_variable):
        new_variable = _lift_single_variable(
            old_variable, graph, variable_holder)
        lifted_variables[old_variable] = new_variable
        existing_captures.add(old_variable.handle)

    for old_variable in local_collection_variables:
      if _should_lift_variable(old_variable):
        new_variable = _lift_single_variable(
            old_variable, graph, variable_holder)
        lifted_variables[old_variable] = new_variable
        existing_captures.add(old_variable.handle)
        if new_variable._in_graph_mode:  # pylint: disable=protected-access
          outer_graph = new_variable.graph
          # Variables are added to the global collection by default. In this
          # case we only want the variable in the local collection, so we'll pop
          # it out.
          global_collection = outer_graph.get_collection_ref(
              ops.GraphKeys.GLOBAL_VARIABLES)
          global_collection.remove(new_variable)
          outer_graph.add_to_collection(
              ops.GraphKeys.LOCAL_VARIABLES, new_variable)

    # Update the FuncGraph's collections, partly for the user and partly so this
    # function is idempotent when it runs again in prune() calls.
    for collection_name in [
        ops.GraphKeys.GLOBAL_VARIABLES, ops.GraphKeys.LOCAL_VARIABLES
    ]:
      mutable_collection = ops.get_collection_ref(collection_name)
      for index, current in enumerate(mutable_collection):
        mutable_collection[index] = lifted_variables.get(current, current)


# TODO(allenl): make this trackable
class WrappedFunction(function.ConcreteFunction):
  """Wraps a tf V1 piece of code in a function."""

  def __init__(self, fn_graph, variable_holder, attrs=None, signature=None):
    self._variable_holder = variable_holder
    _lift_unlifted_variables(fn_graph, variable_holder)
    # We call __init__ after lifting variables so that the function's signature
    # properly reflects the new captured inputs.
    super(WrappedFunction, self).__init__(
        fn_graph, attrs=attrs, signature=signature)

  def prune(self, feeds, fetches, name=None, input_signature=None):
    """
    Extract a subgraph of this function's underlying graph and wrap the
    subgraph in a new `WrappedFunction` object.

    Args:
      feeds: Input tensors to the subgraph to extract, as `Tensor` objects.
      fetches: Possibly-nested Python data structure containing information
        about outputs of the target subgraph. Each entry can either be a
        `Tensor` object (for data outputs), an `Operation` object
         (for control outputs), or a `TensorInfo` proto.
         Any additional shape/dtype information provided in a `TensorInfo` and
         not present in the original graph will be added to the returned
         subgraph.
      name: (optional) Name to give to the underlying `FuncGraph` of the
        returned object. If no name is provided, the graph's name will be
        `"pruned"`.
      input_signature: (optional) possibly-nested Python data structure
        containing `TensorSpec` objects, with which to populate the returned
        functions's `FuncGraph`'s `structured_input_signature` field.

    Returns a new `WrappedFunction` object containing a copy of the portion
    of this object's graph that goes from `feeds` to `fetches`.
    """
    # TODO(b/129646028): Add support for CompositeTensors.
    name = name or "pruned"
<<<<<<< HEAD
    flat_feeds = nest.flatten(feeds)
=======
    feeds = nest.map_structure(self.graph.as_graph_element, feeds)
    fetches = nest.map_structure(self.graph.as_graph_element, fetches)
    flat_feeds, flat_fetches = nest.flatten(feeds), nest.flatten(fetches)
>>>>>>> e3974d83
    for f in flat_feeds:
      if not isinstance(f, ops.Tensor):
        raise ValueError("Feeds must be tensors.")

    # Ignoring all feeds that are captures allows prune to be called
    # using wrapped_func.inputs even when it uses variables
    internal_captures = self.graph.internal_captures
    flat_feeds = [f for f in flat_feeds if f not in internal_captures]

    operation_fetches = []
    tensor_fetches = []
    tensor_infos = []

    def _fetch_preprocesing_callback(f):
      """Extract out lists of ops, tensors, and tensor type info and turn
      TensorInfos into tensors in the original fetches structure."""
      if isinstance(f, ops.Operation):
        operation_fetches.append(f)
        return f
      elif isinstance(f, meta_graph_pb2.TensorInfo):
        tensor_infos.append(f)
        f_tensor = _get_tensor_from_tensor_info(f, self._func_graph)
        tensor_fetches.append(f_tensor)
        return f_tensor
      elif isinstance(f, ops.Tensor):
        tensor_fetches.append(f)
        return f
      else:
        raise ValueError("Fetches must be tensors, operations, "
                         "or TensorInfo protocol buffer messages.")
    fetches = nest.map_structure(_fetch_preprocesing_callback, fetches)

    for f in flat_feeds + tensor_fetches + operation_fetches:
      if f.graph is not self._func_graph:
        raise ValueError("Can only prune function whose feeds and fetches "
                         "are from this graph (%s). Input %s is from graph %s" %
                         (self._func_graph, f, f.graph))
    with self._func_graph.as_default():
      pruned_graph = func_graph.FuncGraph(name)
    lift_map = lift_to_graph.lift_to_graph(
        operation_fetches + tensor_fetches,
        pruned_graph, sources=flat_feeds + internal_captures)
    pruned_graph.outputs.extend(lift_map[x] for x in tensor_fetches)
    pruned_graph.control_outputs.extend(
        [lift_map[operation] for operation in operation_fetches])
    for external_capture, internal_capture in self.graph.captures.items():
      pruned_graph.captures[external_capture] = lift_map[internal_capture]
    pruned_graph.inputs.extend(lift_map[x] for x in flat_feeds)
    pruned_graph.inputs.extend(pruned_graph.captures.values())
    for ti in tensor_infos:
      if ti.WhichOneof("encoding") == "name":  # Dense tensors only
        t = pruned_graph.get_tensor_by_name(ti.name)
        t.set_shape(tensor_shape.TensorShape(ti.tensor_shape))

    pruned_graph.variables = self.graph.variables

    def _structured_output_mapping(fetched):
      lifted = lift_map[fetched]
      if isinstance(lifted, ops.Operation):
        return None
      return lifted

    pruned_graph.structured_outputs = nest.map_structure(
        _structured_output_mapping, fetches)
    pruned_graph.structured_input_signature = input_signature
    pruned_fn = WrappedFunction(
        pruned_graph, variable_holder=self._variable_holder)
    pruned_fn._num_positional_args = len(flat_feeds)  # pylint: disable=protected-access
    # TODO(kathywu): Enable keyword arguments if an input signature is specified
    pruned_fn._arg_keywords = [tensor.op.name for tensor in flat_feeds]  # pylint: disable=protected-access
    return pruned_fn


def _filter_returned_ops(fn):
  """Filtering out any ops returned by function.

  Args:
    fn: a function

  Returns:
    A tuple of (
      Wrapped function that returns `None` in place of any ops,
      dict that maps the index in the flat output structure to the returned op
    )
  """
  returned_ops = {}

  def wrap_and_filter_returned_ops(*args, **kwargs):
    outputs = fn(*args, **kwargs)
    flat_outputs = nest.flatten(outputs)
    for n in range(len(flat_outputs)):
      output = flat_outputs[n]
      if isinstance(output, ops.Operation):
        returned_ops[n] = output
        flat_outputs[n] = None
    return nest.pack_sequence_as(outputs, flat_outputs)

  return wrap_and_filter_returned_ops, returned_ops


class WrappedGraph(object):
  """Class for wrapping multiple TF 1.X functions in a single graph.

  Maintains a dictionary mapping names to wrapped functions. See
  `tf.compat.v1.wrap_function` to learn more about wrapping V1 functions.

  Functions wrapped using this class have access to variables and collections
  created in other wrapped functions, using the standard TF 1.X API (
  `tf.compat.v1.get_variable` or
  `tf.compat.v1.get_default_graph().get_collection(...)`)

  Outside a function, variables and collections may be accessed using the
  `variables` and `graph` properties.

  Example:

  ```
  def add_v1(x):
    with tf.compat.v1.variable_scope('vars', reuse=tf.compat.v1.AUTO_REUSE):
      v = tf.compat.v1.get_variable('v', shape=[], dtype=tf.int32)
    return v + x

  def increment_var_v1(x):
    with tf.compat.v1.variable_scope('vars', reuse=tf.compat.v1.AUTO_REUSE):
      v = tf.compat.v1.get_variable('v', shape=[], dtype=tf.int32)
    return v.assign_add(x)

  g = WrappedGraph()
  add = g.wrap_function(add_v1, [tf.TensorSpec([], tf.int32)])
  increment_var = g.wrap_function(increment_var_v1,
                                  [tf.TensorSpec([], tf.int32)])

  assert len(g.variables) == 1
  assert g.variables[0].numpy() == 0
  increment_var(tf.constant(5))
  assert g.variables[0].numpy() == 5

  ```
  """

  def __init__(self, variable_holder=None, **kwargs):
    self._variable_holder = (
        variable_holder or VariableHolder(share_variables=True))

    name = kwargs.pop("name", "wrapped_function_graph")
    # Always start with empty collections, unless otherwise specified. Setting
    # `collections=None` will copy the collections from the outer graph.
    collections = kwargs.pop("collections", {})
    self.graph = func_graph.FuncGraph(name, collections=collections, **kwargs)

    self._wrapped_function = WrappedFunction(self.graph, self._variable_holder)
    self._functions = {}

  @property
  def functions(self):
    return self._functions

  @property
  def variables(self):
    return self._variable_holder.variables

  def wrap_function(self, fn, signature, name=None):
    """Wraps a TF 1.X function and returns an eager-compatible function.

    All functions wrapped in the same `WrappedGraph` will have access to the
    same graph (`tf.compat.v1.get_default_graph` to get the graph object
    within a function, or `WrappedGraph.graph` to get the graph outside a
    function). Variables created within the function will be added to the
    `variables` list.

    Function inputs: All inputs to the function must be tensors (nested ok),
    with their shapes and dtypes defined in the `signature` argument.

    Function outputs:

      * The 1.X function may return tensors, variables, and ops. The wrapped
        eager-compatible function will always return tensors in the same nested
        structure.
      * Variables are replaced with a tensor containing the latest read values.
      * Returned ops are executed, and replaced with None.
      * The order of op execution and variable reads in the return is
        nondeterministic. For example:

        ```
        def update_var(x):
          v = tf.Variable(0)
          op = tf.compat.v1.assign(v, x).op
          return v, op

        g = WrappedGraph()
        fn = g.wrap_function(update_var)
        read_value, _ = fn(tf.constant(3))
        print(read_value.numpy())  # could be 0 or 3
        print(g.variables[0].numpy()) # always 3
        ```

    To ensure that ops in the function are executed (e.g. ops added to the
    `tf.GraphKeys.UPDATE_OPS` collection), include them in the function returns.

    Args:
      fn: a 1.X tensorflow function.
      signature: a possibly nested sequence of `TensorSpecs` specifying the
        shapes and dtypes of the arguments.
      name: an optional string name for the function. The function will be saved
        with key `name` in the `functions` dictionary.

    Returns:
      An eager-compatible function.
    """
    return self._wrap_function(fn, signature=signature, name=name)

  def _wrap_function(self,
                     fn,
                     args=None,
                     kwargs=None,
                     signature=None,
                     name=None):
    """Internal wrap function method with extended func_graph arguments."""
    fn_with_filter_and_scope, returned_ops = _filter_returned_ops(
        self._variable_holder.call_with_variable_creator_scope(fn))

    func_graph.func_graph_from_py_func(
        None,  # Name is unused.
        fn_with_filter_and_scope,
        args=args,
        kwargs=kwargs,
        signature=signature,
        add_control_dependencies=False,
        func_graph=self.graph)

    # This code relies on questional behavior from `func_graph_from_py_func`.
    # If an existing FuncGraph is passed into the `func_graph` arg, the inputs
    # and structured outputs are overwritten. Pretty sure this is a bug,
    # because structured outputs doesn't match up with the outputs...
    fn_inputs = self.graph.inputs[:-len(self.graph.captures)]

    # Return filtered ops to the flattened outputs.
    flat_fn_outputs = nest.flatten(self.graph.structured_outputs)
    for index, op in returned_ops.items():
      flat_fn_outputs[index] = op
    fn_outputs = nest.pack_sequence_as(self.graph.structured_outputs,
                                       flat_fn_outputs)

    name = name or fn.__name__
    wrapped_function = self._wrapped_function.prune(
        fn_inputs, fn_outputs, name, self.graph.structured_input_signature)
    self._functions[name] = wrapped_function
    return wrapped_function


@tf_export(v1=["wrap_function"])
def wrap_function(fn, signature, name=None):
  """Wraps the TF 1.x function fn into a graph function.

  The python function `fn` will be called once with symbolic arguments specified
  in the `signature`, traced, and turned into a graph function. Any variables
  created by `fn` will be owned by the object returned by `wrap_function`. The
  resulting graph function can be called with tensors which match the
  signature.

  ```python
  def f(x, do_add):
    v = tf.Variable(5.0)
    if do_add:
      op = v.assign_add(x)
    else:
      op = v.assign_sub(x)
    with tf.control_dependencies([op]):
      return v.read_value()

  f_add = tf.compat.v1.wrap_function(f, [tf.TensorSpec((), tf.float32), True])

  assert float(f_add(1.0)) == 6.0
  assert float(f_add(1.0)) == 7.0

  # Can call tf.compat.v1.wrap_function again to get a new trace, a new set
  # of variables, and possibly different non-template arguments.
  f_sub= tf.compat.v1.wrap_function(f, [tf.TensorSpec((), tf.float32), False])

  assert float(f_sub(1.0)) == 4.0
  assert float(f_sub(1.0)) == 3.0
  ```

  Both `tf.compat.v1.wrap_function` and `tf.function` create a callable
  TensorFlow graph. But while `tf.function` runs all stateful operations
  (e.g. `tf.print`) and sequences operations to provide the same semantics as
  eager execution, `wrap_function` is closer to the behavior of `session.run` in
  TensorFlow 1.x. It will not run any operations unless they are required to
  compute the function's outputs, either through a data dependency or a control
  dependency. Nor will it sequence operations.

  Unlike `tf.function`, `wrap_function` will only trace the Python function
  once. As with placeholders in TF 1.x, shapes and dtypes must be provided to
  `wrap_function`'s `signature` argument.

  Since it is only traced once, variables and state may be created inside the
  function and owned by the function wrapper object.

  Args:
    fn: python function to be wrapped
    signature: the placeholder and python arguments to be passed to the wrapped
      function
    name: Optional. The name of the function.

  Returns:
    the wrapped graph function.
  """
  holder = VariableHolder(fn)
  func_graph_name = "wrapped_function"
  if name is not None:
    func_graph_name = "wrapped_function_" + name
  return WrappedFunction(
      func_graph.func_graph_from_py_func(
          func_graph_name,
          holder,
          args=None,
          kwargs=None,
          signature=signature,
          add_control_dependencies=False,
          collections={}),
      variable_holder=holder,
      signature=signature)


def function_from_graph_def(graph_def, inputs, outputs):
  """Creates a ConcreteFunction from a GraphDef.

  Args:
    graph_def: A GraphDef to make a function out of.
    inputs: A Tensor name or nested structure of names in `graph_def` which
      should be inputs to the function.
    outputs: A Tensor name or nested structure of names in `graph_def` which
      should be outputs of the function.

  Returns:
    A ConcreteFunction.
  """

  def _imports_graph_def():
    importer.import_graph_def(graph_def, name="")

  wrapped_import = wrap_function(_imports_graph_def, [])
  import_graph = wrapped_import.graph
  return wrapped_import.prune(
      nest.map_structure(import_graph.as_graph_element, inputs),
      nest.map_structure(import_graph.as_graph_element, outputs))<|MERGE_RESOLUTION|>--- conflicted
+++ resolved
@@ -87,7 +87,6 @@
     return wrapped
 
 
-<<<<<<< HEAD
 def _get_tensor_from_tensor_info(tensor_info, graph):
   """Simplified copy of the deprecated function
   `utils_impl.get_tensor_from_tensor_info()`
@@ -103,7 +102,8 @@
             tensor_info.coo_sparse.dense_shape_tensor_name))
   else:
     raise ValueError("Invalid TensorInfo.encoding: %s" % encoding)
-=======
+
+
 def _lift_single_variable(old_variable, graph, variable_holder):
   """Lifts `old_variable` out of the `FuncGraph` `graph`."""
   new_variable = resource_variable_ops.UninitializedVariable(
@@ -126,7 +126,6 @@
   # pylint: enable=protected-access
   graph.watch_variable(new_variable)
   return new_variable
->>>>>>> e3974d83
 
 
 def _lift_unlifted_variables(graph, variable_holder):
@@ -230,13 +229,8 @@
     """
     # TODO(b/129646028): Add support for CompositeTensors.
     name = name or "pruned"
-<<<<<<< HEAD
+    feeds = nest.map_structure(self.graph.as_graph_element, feeds)
     flat_feeds = nest.flatten(feeds)
-=======
-    feeds = nest.map_structure(self.graph.as_graph_element, feeds)
-    fetches = nest.map_structure(self.graph.as_graph_element, fetches)
-    flat_feeds, flat_fetches = nest.flatten(feeds), nest.flatten(fetches)
->>>>>>> e3974d83
     for f in flat_feeds:
       if not isinstance(f, ops.Tensor):
         raise ValueError("Feeds must be tensors.")
