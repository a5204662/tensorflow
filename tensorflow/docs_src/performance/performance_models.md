--- conflicted
+++ resolved
@@ -14,13 +14,8 @@
 and @{tf.train.queue_runner} could not saturate multiple current generation GPUs
 when using large inputs and processing with higher samples per second, such
 as training ImageNet with [AlexNet](http://papers.nips.cc/paper/4824-imagenet-classification-with-deep-convolutional-neural-networks.pdf).
-<<<<<<< HEAD
-This is due to the the use of Python threads as its underlying implementation.
-The overhead of Python threads is too large.
-=======
 This is due to the use of Python threads as its underlying implementation. The
 overhead of Python threads is too large.
->>>>>>> ddf30ca6
 
 Another approach, which we have implemented in the
 [scripts](https://github.com/tensorflow/benchmarks/tree/master/scripts/tf_cnn_benchmarks),
@@ -331,9 +326,6 @@
 
 The downside is that all the weights read are from the previous training step.
 So it is a different algorithm from SGD. But it is possible to improve its
-<<<<<<< HEAD
-convergence by adjusting learning rate and other hyperparameters.
-=======
 convergence by adjusting learning rate and other hyperparameters.
 
 ## Executing the script
@@ -427,5 +419,4 @@
 --job_name=ps --ps_hosts=10.0.0.1:50000,10.0.0.2:50000 \
 --worker_hosts=10.0.0.1:50001,10.0.0.2:50001 --task_index=1
 
-```
->>>>>>> ddf30ca6
+```