--- conflicted
+++ resolved
@@ -64,28 +64,4 @@
         "//tensorflow/lite/micro/examples/person_detection:simple_images_test_data",
         "//tensorflow/lite/schema:schema_fbs",
     ],
-<<<<<<< HEAD
-)
-
-cc_binary(
-    name = "person_detection_experimental_benchmark",
-    srcs = ["person_detection_experimental_benchmark.cc"],
-    tags = [
-        "no_oss",  # TODO(b/174680668): Exclude from OSS.
-    ],
-    deps = [
-        ":micro_benchmark",
-        "//tensorflow/lite:version",
-        "//tensorflow/lite/c:common",
-        "//tensorflow/lite/micro:micro_error_reporter",
-        "//tensorflow/lite/micro:micro_framework",
-        "//tensorflow/lite/micro:micro_utils",
-        "//tensorflow/lite/micro:op_resolvers",
-        "//tensorflow/lite/micro/examples/person_detection_experimental:model_settings",
-        "//tensorflow/lite/micro/examples/person_detection_experimental:person_detect_model_data",
-        "//tensorflow/lite/micro/examples/person_detection_experimental:simple_images_test_data",
-        "//tensorflow/lite/schema:schema_fbs",
-    ],
-=======
->>>>>>> 270f4363
 )